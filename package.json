{
  "name": "github-release-notes",
  "version": "0.5.0",
  "description": "Node module to publish release notes based on commits between the last two tags.",
  "main": "./github-release-notes.js",
  "scripts": {
    "start": "node github-release-notes.js",
    "test": "grunt test"
  },
  "repository": {
    "type": "git",
    "url": "git+https://github.com/alexcanessa/github-release-notes.git"
  },
  "preferGlobal": "true",
  "bin": {
    "gren": "bin/gren.js"
  },
  "keywords": [
    "Github",
    "Release",
    "notes",
    "Tag",
    "Changelog",
    "Changelog Generator",
    "Issues",
    "Commits"
  ],
  "author": "alexcanessa",
  "license": "ISC",
  "bugs": {
    "url": "https://github.com/alexcanessa/github-release-notes/issues"
  },
  "homepage": "https://github.com/alexcanessa/github-release-notes#readme",
  "dependencies": {
    "chalk": "^1.1.3",
<<<<<<< HEAD
    "es6-promise": "^3.2.1",
    "github-api": "^2.1.0",
    "is-online": "^5.1.1",
    "object-assign": "^4.1.0"
=======
    "connectivity": "^1.0.0",
    "deep-assign": "^2.0.0",
    "es6-promise": "^3.2.1",
    "github-api": "^3.0.0",
    "require-yaml": "0.0.1"
>>>>>>> 7990c8b0
  },
  "devDependencies": {
    "eslint": "^3.6.0",
    "eslint-config-standard": "^6.0.1",
<<<<<<< HEAD
    "eslint-plugin-promise": "^2.0.1",
=======
    "eslint-plugin-promise": "^3.5.0",
>>>>>>> 7990c8b0
    "eslint-plugin-standard": "^2.0.0",
    "grunt": "^1.0.1",
    "grunt-contrib-nodeunit": "^1.0.0",
    "grunt-eslint": "^19.0.0",
    "grunt-jsdoc": "^2.1.0",
    "ink-docstrap": "^1.2.1"
  }
}<|MERGE_RESOLUTION|>--- conflicted
+++ resolved
@@ -33,27 +33,16 @@
   "homepage": "https://github.com/alexcanessa/github-release-notes#readme",
   "dependencies": {
     "chalk": "^1.1.3",
-<<<<<<< HEAD
-    "es6-promise": "^3.2.1",
-    "github-api": "^2.1.0",
-    "is-online": "^5.1.1",
-    "object-assign": "^4.1.0"
-=======
     "connectivity": "^1.0.0",
     "deep-assign": "^2.0.0",
     "es6-promise": "^3.2.1",
     "github-api": "^3.0.0",
     "require-yaml": "0.0.1"
->>>>>>> 7990c8b0
   },
   "devDependencies": {
     "eslint": "^3.6.0",
     "eslint-config-standard": "^6.0.1",
-<<<<<<< HEAD
-    "eslint-plugin-promise": "^2.0.1",
-=======
     "eslint-plugin-promise": "^3.5.0",
->>>>>>> 7990c8b0
     "eslint-plugin-standard": "^2.0.0",
     "grunt": "^1.0.1",
     "grunt-contrib-nodeunit": "^1.0.0",
